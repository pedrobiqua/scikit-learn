--- conflicted
+++ resolved
@@ -1,16 +1,3 @@
-<<<<<<< HEAD
-=======
-###### LIB ARFF_CONVERT ######
-"""
-import numpy as np
-import sys
-"""
-#  sys.path.insert(0, 'meu_path_aq')
-# Converte ARFF de um path
-# from arffconvert import load_SEAGenerator # Carrega a base de dados que está no formato arff para numpy X e Y
-######################
-
->>>>>>> cd6971a3
 # SELEÇÃO DO MODELO
 from sklearn import model_selection
 # CLASSIFICADORES
@@ -26,20 +13,12 @@
 # Classificador usando ESPAÇO DE DISSIMILARIDADE COM SELEÇÃO DOS R ALEATÓRIOS
 from sklearn.dissimilarity import DissimilarityRNGClassifier
 
-data = load_iris()
-<<<<<<< HEAD
+# data = load_iris()
 # data = load_digits()
-X, y = data.data, data.target
+# X, y = data.data, data.target
 
-# X, y = load_SEAGenerator() # Usando o arff | ESSE PROCESSO DEMORA UM POUCO, ELE CONVERTE O ARFF PARA UM CONJUNTO X e y, onde o X é as features e o Y é as classes
-X_train, X_test, y_train, y_test = train_test_split(X, y, train_size=0.7, random_state=60, shuffle=False)
-=======
-#data = load_digits()
-X, y = data.data, data.target
-
-# X, y = load_SEAGenerator() # Usando o arff | ESSE PROCESSO DEMORA UM POUCO, ELE CONVERTE O ARFF PARA UM CONJUNTO X e y, onde o X é as features e o Y é as classes
+X, y = load_SEAGenerator() # Usando o arff | ESSE PROCESSO DEMORA UM POUCO, ELE CONVERTE O ARFF PARA UM CONJUNTO X e y, onde o X é as features e o Y é as classes
 X_train, X_test, y_train, y_test = train_test_split(X, y, train_size=0.7, random_state=42)
->>>>>>> cd6971a3
 
 # TODO: PERGUNTA: Qual a qauntidade ideal de instancias R para montar o espaço de dissmilaridade?
 dissimilarity = DissimilarityRNGClassifier(estimator=KNeighborsClassifier(), random_state=60)
