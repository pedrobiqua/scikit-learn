--- conflicted
+++ resolved
@@ -1,9 +1,6 @@
 from scipy.io import arff
 import numpy as np
 import os
-from sklearn.preprocessing import OneHotEncoder
-from sklearn.preprocessing import LabelEncoder
-import pandas as pd
 from sklearn.preprocessing import OneHotEncoder
 from sklearn.preprocessing import LabelEncoder
 import pandas as pd
@@ -14,7 +11,6 @@
 # Co-Author: Jean Paul Barddal
 #  ESCOLA POLITÉCNICA - PUCPR - CIÊNCIA DA COMPUTAÇÃO
 
-#IMPORTANTE: LEMBRE DE ARRUMAR O PATH SE FOR USAR O CÓDIGO
 # DATASETS GERADOS PELO MOA
 
 DATA_MODULE = "datasets"
@@ -25,128 +21,42 @@
     """
     # Caminho para o arquivo arff
     # path_SEAGenerator = os.path.join(DATA_MODULE, 'arff', 'SEA_base.arff')
-<<<<<<< HEAD
     path_SEAGenerator = "../../datasets/arff/SEA_base_drift_test_1.arff"
     flat_data, target = format_dataset(path=path_SEAGenerator)
-=======
-    # TODO: Fazer isso de forma mais inteligente
-    path_SEAGenerator = "C:/Users/Gabz/Documents/scikit-learn-1/TCC_examples/datasets/arff/SEA_base.arff"
-    # Carrega arquivo arff
-    data, meta = arff.loadarff(f"{path_SEAGenerator}")
-    # Faz os tratamentos especificos
-    target = np.array(data.tolist(), dtype=object)[:, -1].astype('U6')
-    flat_data = np.array(data.tolist(), dtype=object)[:,:-1]
-
-    # TODO: Montar dataframe, caso precise!
-    if frame:
-        print("Montar o dataframe")
-        return flat_data, target
-    
-    # Devolve X, y | Ou seja data e target
-    if return_X_y:
-        return flat_data, target    
-    
-    # TODO: Depois montar uma classe, inspirada na Bunch do Sckit-learning
->>>>>>> 179be552
     return flat_data, target
 
 def load_SEAGenerator_test_mode(*, return_X_y=True, frame=False):
     
     # Config moa: WriteStreamToARFFFile -s (ConceptDriftStream -s (generators.SEAGenerator -b) -d (generators.SEAGenerator -f 3 -b) -p 50000 -w 1) -f (C:\Users\pedro\Área de Trabalho\Projetos\TCC\SEA_base_drift_test_1.arff) -m 100000
     
-    path_SEAGenerator = "C:/Users/Gabz/Documents/scikit-learn-1/TCC_examples/datasets/arff/SEA_base_drift_test_1.arff"
-    # Carrega arquivo arff
-    data, meta = arff.loadarff(f"{path_SEAGenerator}")
-    # Faz os tratamentos especificos
-    target = np.array(data.tolist(), dtype=object)[:, -1].astype('U6')
-    flat_data = np.array(data.tolist(), dtype=object)[:,:-1]
+    path_SEAGenerator = "../../datasets/arff/SEA_base_drift_test_1.arff"
+    flat_data, target = format_dataset(path=path_SEAGenerator)
     return flat_data, target
 
 def load_SEAGenerator_test_f2_f4(*, return_X_y=True, frame=False):
     # WriteStreamToARFFFile -s (ConceptDriftStream -s (generators.SEAGenerator -f 2 -i 10 -b) -d (generators.SEAGenerator -f 4 -i 5 -b) -p 50000 -w 1 -r 10) -f \\wsl.localhost\Ubuntu\home\pedro\projects\dataset_arff_covert\datasets\arff\SEAGenerator_base_drifit_f2_f4.arff -m 100000
-    path_SEAGenerator = "/home/pedro/projects/scikit-learn/TCC_examples/datasets/arff/SEAGenerator_base_drifit_f2_f4.arff"
-    # Carrega arquivo arff
-    data, meta = arff.loadarff(f"{path_SEAGenerator}")
-    # Faz os tratamentos especificos
-    target = np.array(data.tolist(), dtype=object)[:, -1].astype('U6')
-    flat_data = np.array(data.tolist(), dtype=object)[:,:-1]
+    path_SEAGenerator = "../../datasets/arff/SEAGenerator_base_drifit_f2_f4.arff"
+    flat_data, target = format_dataset(path=path_SEAGenerator)
     return flat_data, target
 
 # TODO: O dataset ainda precisa fazer os tratamentos especificos
 def load_AgrawalGenerator_test_mode(*, return_X_y=True, frame=False):
     # Config moa: WriteStreamToARFFFile -s (ConceptDriftStream -s (generators.AgrawalGenerator -b) -d (generators.AgrawalGenerator -f 5 -b) -p 50000 -w 1) -f (C:\Users\pedro\Área de Trabalho\Projetos\TCC\Agrawal_drift_test_1.arff) -m 100000
-    path = "C:/Users/Gabz/Documents/scikit-learn-1/TCC_examples/datasets/arff/Agrawal_drift_test_1.arff"
-    # Carrega arquivo arff
-    data, meta = arff.loadarff(f"{path}")
-    print(data)
-    # Faz os tratamentos especificos
-    target = np.array(data.tolist(), dtype=object)[:, -1].astype('U6')
-    flat_data = np.array(data.tolist(), dtype=object)[:,:-1]
+    path = "../../datasets/arff/Agrawal_drift_test_1.arff"
+    flat_data, target = format_dataset(path=path)
     return flat_data, target
 
 # TODO: O dataset ainda precisa fazer os tratamentos especificos
 def load_AgrawalGenerator_test_mode_f2_f9(*, return_X_y=True, frame=False):
     # Config moa: WriteStreamToARFFFile -s (ConceptDriftStream -s (generators.AgrawalGenerator -f 2 -i 10 -b) -d (generators.AgrawalGenerator -f 10 -b) -p 50000 -w 1 -r 10) -f \\wsl.localhost\Ubuntu\home\pedro\projects\dataset_arff_covert\datasets\arff\AgrawalGenerator_base_drifit_f2_f9.arff -m 100000
-    path = "C:/Users/Gabz/Documents/scikit-learn-1/TCC_examples/datasets/arff/AgrawalGenerator_base_drifit_f2_f9.arff"
-    # Carrega arquivo arff
-    data, meta = arff.loadarff(f"{path}")
-    # print(data)
-    # Faz os tratamentos especificos
-    target = np.array(data.tolist(), dtype=object)[:, -1].astype('U6')
-    flat_data = np.array(data.tolist(), dtype=object)[:,:-1]
-
-    encoder   = OneHotEncoder(handle_unknown="ignore")
-    flat_data = pd.DataFrame(flat_data)
-    flat_data = flat_data.convert_dtypes()
-    flat_cat  = flat_data.select_dtypes(exclude="number")
-    flat_num  = flat_data.select_dtypes(include="number")
-    X_encoded = pd.DataFrame(encoder.fit_transform(flat_cat).toarray())
-    flat_data = pd.concat([flat_num, X_encoded], axis=1).to_numpy()
-
+    path = "../../datasets/arff/AgrawalGenerator_base_drifit_f2_f9.arff"
+    flat_data, target = format_dataset(path=path)
     return flat_data, target
 
 def load_AssetNegotiationGenerator_f1_f5(*, return_X_y=True, frame=False):
     # WriteStreamToARFFFile -s (ConceptDriftStream -s generators.AssetNegotiationGenerator -d (generators.AssetNegotiationGenerator -f 5) -p 50000 -w 1 -r 10) -f \\wsl.localhost\Ubuntu\home\pedro\projects\dataset_arff_covert\datasets\arff\AssetNegotiationGenerator_base_drifit_f1_f5.arff -m 100000
-    path = "/C:/Users/Gabz/Documents/scikit-learn-1/TCC_examples/datasets/arff/AssetNegotiationGenerator_base_drifit_f1_f5.arff"
-    
-    # Carrega arquivo arff
-    data, meta = arff.loadarff(f"{path}")
-    # print(data)
-    # Faz os tratamentos especificos
-    target = np.array(data.tolist(), dtype=object)[:, -1].astype('U6')
-    flat_data = np.array(data.tolist(), dtype=object)[:,:-1]
-
-    encoder   = OneHotEncoder(handle_unknown="ignore")
-    flat_data = pd.DataFrame(flat_data)
-    flat_data = flat_data.convert_dtypes()
-    flat_cat  = flat_data.select_dtypes(exclude="number")
-    flat_num  = flat_data.select_dtypes(include="number")
-    X_encoded = pd.DataFrame(encoder.fit_transform(flat_cat).toarray())
-    flat_data = pd.concat([flat_num, X_encoded], axis=1).to_numpy()
-
-    # Retorna os valores formatados
-    return flat_data, target
-
-def load_AssetNegotiationGenerator_f1_f5(*, return_X_y=True, frame=False):
-    # WriteStreamToARFFFile -s (ConceptDriftStream -s generators.AssetNegotiationGenerator -d (generators.AssetNegotiationGenerator -f 5) -p 50000 -w 1 -r 10) -f \\wsl.localhost\Ubuntu\home\pedro\projects\dataset_arff_covert\datasets\arff\AssetNegotiationGenerator_base_drifit_f1_f5.arff -m 100000
-    path = "C:/Users/Gabz/Documents/scikit-learn-1/TCC_examples/datasets/arff/AssetNegotiationGenerator_base_drifit_f1_f5.arff"
-    
-    # Carrega arquivo arff
-    data, meta = arff.loadarff(f"{path}")
-    # print(data)
-    # Faz os tratamentos especificos
-    target = np.array(data.tolist(), dtype=object)[:, -1].astype('U6')
-    flat_data = np.array(data.tolist(), dtype=object)[:,:-1]
-
-    encoder   = OneHotEncoder(handle_unknown="ignore")
-    flat_data = pd.DataFrame(flat_data)
-    flat_data = flat_data.convert_dtypes()
-    flat_cat  = flat_data.select_dtypes(exclude="number")
-    flat_num  = flat_data.select_dtypes(include="number")
-    X_encoded = pd.DataFrame(encoder.fit_transform(flat_cat).toarray())
-    flat_data = pd.concat([flat_num, X_encoded], axis=1).to_numpy()
-
-    # Retorna os valores formatados
+    path = "../../datasets/arff/AssetNegotiationGenerator_base_drifit_f1_f5.arff"
+    flat_data, target = format_dataset(path=path)
     return flat_data, target
 
 def format_dataset(path):
