from scipy.io import arff
import numpy as np
from os import getcwd
from sklearn.preprocessing import OneHotEncoder
from sklearn.preprocessing import LabelEncoder
import pandas as pd
import os

# Author: Pedro Bianchini de Quadros      <quadros.pedro@pucpr.edu.br>
#         Gabriel Antonio Gomes de Farias <gomes.farias@pucpr.edu.br>
# Co-Author: Jean Paul Barddal
#  ESCOLA POLITÉCNICA - PUCPR - CIÊNCIA DA COMPUTAÇÃO

#IMPORTANTE: LEMBRE DE ARRUMAR O PATH SE FOR USAR O CÓDIGO
# DATASETS GERADOS PELO MOA

DATA_MODULE = "datasets"

# Exemplo de como chamar
def load_SEAGenerator(*, return_X_y=True, frame=False):
    # Caminho para o arquivo arff
    # path_SEAGenerator = os.path.join(DATA_MODULE, 'arff', 'SEA_base.arff')
    # TODO: Fazer isso de forma mais inteligente
    path_SEAGenerator = "C:/Users/Gabz/Documents/scikit-learn-1/TCC_examples/datasets/arff/SEA_base.arff"
    # Carrega arquivo arff
    data, meta = arff.loadarff(f"{path_SEAGenerator}")
    # Faz os tratamentos especificos
    target = np.array(data.tolist(), dtype=object)[:, -1].astype('U6')
    flat_data = np.array(data.tolist(), dtype=object)[:,:-1]

    # TODO: Montar dataframe, caso precise!
    if frame:
        print("Montar o dataframe")
        return flat_data, target
    
    # Devolve X, y | Ou seja data e target
    if return_X_y:
        return flat_data, target    
    
    # TODO: Depois montar uma classe, inspirada na Bunch do Sckit-learning
    return flat_data, target

def load_SEAGenerator_test_mode(*, return_X_y=True, frame=False):
    
    # Config moa: WriteStreamToARFFFile -s (ConceptDriftStream -s (generators.SEAGenerator -b) -d (generators.SEAGenerator -f 3 -b) -p 50000 -w 1) -f (C:\Users\pedro\Área de Trabalho\Projetos\TCC\SEA_base_drift_test_1.arff) -m 100000
    
    path_SEAGenerator = "C:/Users/Gabz/Documents/scikit-learn-1/TCC_examples/datasets/arff/SEA_base_drift_test_1.arff"
    # Carrega arquivo arff
    data, meta = arff.loadarff(f"{path_SEAGenerator}")
    # Faz os tratamentos especificos
    target = np.array(data.tolist(), dtype=object)[:, -1].astype('U6')
    flat_data = np.array(data.tolist(), dtype=object)[:,:-1]
    return flat_data, target

def load_SEAGenerator_test_f2_f4(*, return_X_y=True, frame=False):
    # WriteStreamToARFFFile -s (ConceptDriftStream -s (generators.SEAGenerator -f 2 -i 10 -b) -d (generators.SEAGenerator -f 4 -i 5 -b) -p 50000 -w 1 -r 10) -f \\wsl.localhost\Ubuntu\home\pedro\projects\dataset_arff_covert\datasets\arff\SEAGenerator_base_drifit_f2_f4.arff -m 100000
    path_SEAGenerator = "/home/pedro/projects/scikit-learn/TCC_examples/datasets/arff/SEAGenerator_base_drifit_f2_f4.arff"
    # Carrega arquivo arff
    data, meta = arff.loadarff(f"{path_SEAGenerator}")
    # Faz os tratamentos especificos
    target = np.array(data.tolist(), dtype=object)[:, -1].astype('U6')
    flat_data = np.array(data.tolist(), dtype=object)[:,:-1]
    return flat_data, target

# TODO: O dataset ainda precisa fazer os tratamentos especificos
def load_AgrawalGenerator_test_mode(*, return_X_y=True, frame=False):
    # Config moa: WriteStreamToARFFFile -s (ConceptDriftStream -s (generators.AgrawalGenerator -b) -d (generators.AgrawalGenerator -f 5 -b) -p 50000 -w 1) -f (C:\Users\pedro\Área de Trabalho\Projetos\TCC\Agrawal_drift_test_1.arff) -m 100000
    path = "C:/Users/Gabz/Documents/scikit-learn-1/TCC_examples/datasets/arff/Agrawal_drift_test_1.arff"
    # Carrega arquivo arff
    data, meta = arff.loadarff(f"{path}")
    print(data)
    # Faz os tratamentos especificos
    target = np.array(data.tolist(), dtype=object)[:, -1].astype('U6')
    flat_data = np.array(data.tolist(), dtype=object)[:,:-1]
    return flat_data, target

# TODO: O dataset ainda precisa fazer os tratamentos especificos
def load_AgrawalGenerator_test_mode_f2_f9(*, return_X_y=True, frame=False):
    # Config moa: WriteStreamToARFFFile -s (ConceptDriftStream -s (generators.AgrawalGenerator -f 2 -i 10 -b) -d (generators.AgrawalGenerator -f 10 -b) -p 50000 -w 1 -r 10) -f \\wsl.localhost\Ubuntu\home\pedro\projects\dataset_arff_covert\datasets\arff\AgrawalGenerator_base_drifit_f2_f9.arff -m 100000
    path = "C:/Users/Gabz/Documents/scikit-learn-1/TCC_examples/datasets/arff/AgrawalGenerator_base_drifit_f2_f9.arff"
    # Carrega arquivo arff
    data, meta = arff.loadarff(f"{path}")
    # print(data)
    # Faz os tratamentos especificos
    target = np.array(data.tolist(), dtype=object)[:, -1].astype('U6')
    flat_data = np.array(data.tolist(), dtype=object)[:,:-1]

    encoder   = OneHotEncoder(handle_unknown="ignore")
    flat_data = pd.DataFrame(flat_data)
    flat_data = flat_data.convert_dtypes()
    flat_cat  = flat_data.select_dtypes(exclude="number")
    flat_num  = flat_data.select_dtypes(include="number")
    X_encoded = pd.DataFrame(encoder.fit_transform(flat_cat).toarray())
    flat_data = pd.concat([flat_num, X_encoded], axis=1).to_numpy()

    return flat_data, target

def load_AssetNegotiationGenerator_f1_f5(*, return_X_y=True, frame=False):
    # WriteStreamToARFFFile -s (ConceptDriftStream -s generators.AssetNegotiationGenerator -d (generators.AssetNegotiationGenerator -f 5) -p 50000 -w 1 -r 10) -f \\wsl.localhost\Ubuntu\home\pedro\projects\dataset_arff_covert\datasets\arff\AssetNegotiationGenerator_base_drifit_f1_f5.arff -m 100000
<<<<<<< HEAD
    path = "C:/Users/Gabz/Documents/scikit-learn-1/TCC_examples/datasets/arff/AssetNegotiationGenerator_base_drifit_f1_f5.arff"
=======
    path = "/home/pedro/projects/scikit-learn/TCC_examples/datasets/arff/AssetNegotiationGenerator_base_drifit_f1_f5.arff"
>>>>>>> 474e0b67
    
    # Carrega arquivo arff
    data, meta = arff.loadarff(f"{path}")
    # print(data)
    # Faz os tratamentos especificos
    target = np.array(data.tolist(), dtype=object)[:, -1].astype('U6')
    flat_data = np.array(data.tolist(), dtype=object)[:,:-1]

    encoder   = OneHotEncoder(handle_unknown="ignore")
    flat_data = pd.DataFrame(flat_data)
    flat_data = flat_data.convert_dtypes()
    flat_cat  = flat_data.select_dtypes(exclude="number")
    flat_num  = flat_data.select_dtypes(include="number")
    X_encoded = pd.DataFrame(encoder.fit_transform(flat_cat).toarray())
    flat_data = pd.concat([flat_num, X_encoded], axis=1).to_numpy()

    # Retorna os valores formatados
    return flat_data, target<|MERGE_RESOLUTION|>--- conflicted
+++ resolved
@@ -1,6 +1,9 @@
 from scipy.io import arff
 import numpy as np
 from os import getcwd
+from sklearn.preprocessing import OneHotEncoder
+from sklearn.preprocessing import LabelEncoder
+import pandas as pd
 from sklearn.preprocessing import OneHotEncoder
 from sklearn.preprocessing import LabelEncoder
 import pandas as pd
@@ -97,11 +100,29 @@
 
 def load_AssetNegotiationGenerator_f1_f5(*, return_X_y=True, frame=False):
     # WriteStreamToARFFFile -s (ConceptDriftStream -s generators.AssetNegotiationGenerator -d (generators.AssetNegotiationGenerator -f 5) -p 50000 -w 1 -r 10) -f \\wsl.localhost\Ubuntu\home\pedro\projects\dataset_arff_covert\datasets\arff\AssetNegotiationGenerator_base_drifit_f1_f5.arff -m 100000
-<<<<<<< HEAD
+    path = "/home/pedro/projects/scikit-learn/TCC_examples/datasets/arff/AssetNegotiationGenerator_base_drifit_f1_f5.arff"
+    
+    # Carrega arquivo arff
+    data, meta = arff.loadarff(f"{path}")
+    # print(data)
+    # Faz os tratamentos especificos
+    target = np.array(data.tolist(), dtype=object)[:, -1].astype('U6')
+    flat_data = np.array(data.tolist(), dtype=object)[:,:-1]
+
+    encoder   = OneHotEncoder(handle_unknown="ignore")
+    flat_data = pd.DataFrame(flat_data)
+    flat_data = flat_data.convert_dtypes()
+    flat_cat  = flat_data.select_dtypes(exclude="number")
+    flat_num  = flat_data.select_dtypes(include="number")
+    X_encoded = pd.DataFrame(encoder.fit_transform(flat_cat).toarray())
+    flat_data = pd.concat([flat_num, X_encoded], axis=1).to_numpy()
+
+    # Retorna os valores formatados
+    return flat_data, target
+
+def load_AssetNegotiationGenerator_f1_f5(*, return_X_y=True, frame=False):
+    # WriteStreamToARFFFile -s (ConceptDriftStream -s generators.AssetNegotiationGenerator -d (generators.AssetNegotiationGenerator -f 5) -p 50000 -w 1 -r 10) -f \\wsl.localhost\Ubuntu\home\pedro\projects\dataset_arff_covert\datasets\arff\AssetNegotiationGenerator_base_drifit_f1_f5.arff -m 100000
     path = "C:/Users/Gabz/Documents/scikit-learn-1/TCC_examples/datasets/arff/AssetNegotiationGenerator_base_drifit_f1_f5.arff"
-=======
-    path = "/home/pedro/projects/scikit-learn/TCC_examples/datasets/arff/AssetNegotiationGenerator_base_drifit_f1_f5.arff"
->>>>>>> 474e0b67
     
     # Carrega arquivo arff
     data, meta = arff.loadarff(f"{path}")
