import numpy as np
import sys

###### LIB ARFF_CONVERT DATASETS ######
from dataset_arff.arffconvert import load_SEAGenerator_test_f2_f4 # Carrega a base de dados que está no formato arff para numpy X e Y
<<<<<<< HEAD
from dataset_arff.arffconvert import load_SEAGenerator_test_f2_f4 # Carrega a base de dados que está no formato arff para numpy X e Y
from dataset_arff.arffconvert import load_SEAGenerator_test_f2_f4 # Carrega a base de dados que está no formato arff para numpy X e Y
from dataset_arff.arffconvert import load_AgrawalGenerator_test_mode # Carrega a base de dados que está no formato arff para numpy X e Y
from dataset_arff.arffconvert import load_AssetNegotiationGenerator_f1_f5 # Carrega a base de dados que está no formato arff para numpy X e Y
=======
>>>>>>> 474e0b67
from dataset_arff.arffconvert import load_AgrawalGenerator_test_mode_f2_f9 # Carrega a base de dados que está no formato arff para numpy X e Y
from dataset_arff.arffconvert import load_AssetNegotiationGenerator_f1_f5 # Carrega a base de dados que está no formato arff para numpy X e Y
#######################################

# Author: Pedro Bianchini de Quadros      <quadros.pedro@pucpr.edu.br>
#         Gabriel Antonio Gomes de Farias <gomes.farias@pucpr.edu.br>
# Co-Author: Jean Paul Barddal
#  ESCOLA POLITÉCNICA - PUCPR - CIÊNCIA DA COMPUTAÇÃO

# SELEÇÃO DO MODELO
from sklearn import model_selection
# CLASSIFICADORES
from sklearn.neighbors import KNeighborsClassifier
from sklearn.naive_bayes import GaussianNB
from sklearn.tree import DecisionTreeClassifier
# BASE DE DADOS TESTE DO SCIKIT-LEARN
from sklearn.datasets import load_iris, load_digits
# SEPARAÇÃO DO CONJUNTO DE TRAINO E TESTE
from sklearn.model_selection import train_test_split
# METRICAS
from sklearn.metrics import confusion_matrix, f1_score, precision_score, recall_score
from sklearn.metrics import accuracy_score

# Classificador usando ESPAÇO DE DISSIMILARIDADE COM SELEÇÃO DOS R ALEATÓRIOS
from sklearn.dissimilarity import DissimilarityRNGClassifier
from sklearn.dissimilarity import DissimilarityIHD

import pandas as pd
import re

# Função responsavel por rodar os algoritmos
def model_test(estimator, X_train, y_train, X_test, y_test):
    
    estimator.fit(X_train, y_train)

    ypred = estimator.predict(X_test)
    tx_acerto = accuracy_score(y_test, ypred)
    print(tx_acerto)

    # Matriz de confusão
    cm=confusion_matrix(y_test, ypred)
    print(cm)

    return tx_acerto, cm

def experimento_1():
    try:
        # Vamos testar o experimento 30 vezes, usando seeds de 20 a 50
        range_experimento = [20, 50]

        # Datasets que iremos utilizar
        function_datasets_list = [load_AssetNegotiationGenerator_f1_f5, load_AgrawalGenerator_test_mode_f2_f9, load_SEAGenerator_test_f2_f4]
        
        # Montagem da saida
        results_score = {
            'RandomState': list(range(range_experimento[0], range_experimento[1])) * len(function_datasets_list),
            'Dataset' : list() # Será armazenado o dataset utilizado
        } # cada uma dessas chaves será a coluna

        # Todos os classificadores que estamos utilizando
        classifiers = ["KNeighborsClassifier(n_neighbors=1)", 
                         "KNeighborsClassifier(n_neighbors=3)", 
                         "DecisionTreeClassifier()",
                         "GaussianNB()",
                         "DissimilarityRNGClassifier(KNeighborsClassifier(n_neighbors=1))",
                         "DissimilarityRNGClassifier(KNeighborsClassifier(n_neighbors=3))",
                         "DissimilarityRNGClassifier(DecisionTreeClassifier())",
                         "DissimilarityRNGClassifier(GaussianNB())",
                         "DissmilarityIHD(KNeighborsClassifier())"
                    ]

        # Cria uma chave com uma lista para cada classificador usado 
        for clf_name in classifiers:
            results_score[clf_name] = []
        
        # Testa todos os datasets
        for dataset in function_datasets_list:
            X, y = dataset()
            name_function_dataset = dataset.__name__
            results_score['Dataset'].extend([name_function_dataset] * (range_experimento[1] - range_experimento[0]))

            print(f"Testando o dataset: {name_function_dataset}")

            for i in range(range_experimento[0], range_experimento[1]): # Vamos testar o random_state de 20 a 50
                # Classificadores a serem testados
                print(f"random_state={i}")
                estimators= [KNeighborsClassifier(n_neighbors=1), 
                            KNeighborsClassifier(n_neighbors=3), 
                            DecisionTreeClassifier(random_state=i), 
                            GaussianNB()]
                
                # 50% treino e 50% para teste
                X_train, X_test, y_train, y_test = train_test_split(X, y, train_size=0.5, test_size=0.5, shuffle=False)

                for estimator in estimators:
                    tx_acerto, cm = model_test(estimator=estimator, X_train=X_train, y_train=y_train,X_test=X_test, y_test=y_test)

                    # Remove o random_state=<value>
                    cleaned_str = re.sub(r'random_state\s*=\s*\d+\s*,?', '', str(estimator))
                    cleaned_str = re.sub(r',\s*\)', ')', cleaned_str)
                    
                    results_score[cleaned_str].append(tx_acerto)


                for estimator in estimators:
                    tx_acerto, cm = model_test(estimator=DissimilarityIHD(estimator=estimator, random_state=i), X_train=X_train, y_train=y_train,X_test=X_test, y_test=y_test)
                    
                    # Remove o random_state=<value>
                    name_estimator = f"DissimilarityIHDClassifier({str(estimator)})"
                    cleaned_str = re.sub(r'random_state\s*=\s*\d+\s*,?', '', name_estimator)
                    cleaned_str = re.sub(r',\s*\)', ')', cleaned_str)
                    
                    results_score[cleaned_str].append(tx_acerto)

        # Após o loop, organize e salve os resultados em um arquivo Excel
        classifiers_names = ['RDN_STATE', 'DATASET', 'KNN_1', 'KNN_3', 'DT', 'GNB', 'Diss_RNG_KNN_1', 'Diss_RNG_KNN_3', 'Diss_RNG_DT', 'Diss_RNG_GNB']

        # Cria o dataframe com os resultados das acurácias
        df = pd.DataFrame(results_score)

        df.columns = classifiers_names # Muda o nome das colunas para a lista que já temos

        # Salvar depois os resultados em um excel para validar e analisar melhor
        df.to_csv('results_50_50.csv', index=False)

    except KeyboardInterrupt:
        print(f"Tecla Crtl + c precionada!")

#Inicializa os experimento
#experimento_1()
data = load_iris()
X,y = data.data , data.target
#X,y = load_AssetNegotiationGenerator_f1_f5()
X_train, X_test, y_train, y_test = train_test_split(X, y, train_size=0.5, test_size=0.5)
estimator = DissimilarityIHD(KNeighborsClassifier(), random_state=42)
estimator.fit(X_train, y_train)

ypred = estimator.predict(X_test)
tx_acerto = accuracy_score(y_test, ypred)
print(tx_acerto)

# Matriz de confusão
cm=confusion_matrix(y_test, ypred)
print(cm)<|MERGE_RESOLUTION|>--- conflicted
+++ resolved
@@ -2,14 +2,12 @@
 import sys
 
 ###### LIB ARFF_CONVERT DATASETS ######
+from dataset_arff.arffconvert import load_SEAGenerator_test_mode # Carrega a base de dados que está no formato arff para numpy X e Y
 from dataset_arff.arffconvert import load_SEAGenerator_test_f2_f4 # Carrega a base de dados que está no formato arff para numpy X e Y
-<<<<<<< HEAD
 from dataset_arff.arffconvert import load_SEAGenerator_test_f2_f4 # Carrega a base de dados que está no formato arff para numpy X e Y
 from dataset_arff.arffconvert import load_SEAGenerator_test_f2_f4 # Carrega a base de dados que está no formato arff para numpy X e Y
 from dataset_arff.arffconvert import load_AgrawalGenerator_test_mode # Carrega a base de dados que está no formato arff para numpy X e Y
 from dataset_arff.arffconvert import load_AssetNegotiationGenerator_f1_f5 # Carrega a base de dados que está no formato arff para numpy X e Y
-=======
->>>>>>> 474e0b67
 from dataset_arff.arffconvert import load_AgrawalGenerator_test_mode_f2_f9 # Carrega a base de dados que está no formato arff para numpy X e Y
 from dataset_arff.arffconvert import load_AssetNegotiationGenerator_f1_f5 # Carrega a base de dados que está no formato arff para numpy X e Y
 #######################################
